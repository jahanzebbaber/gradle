--- conflicted
+++ resolved
@@ -170,12 +170,6 @@
 
 See [above](#jacoco-plugin-now-works-with-the-build-cache-and-parallel-test-execution) for details.
 
-<<<<<<< HEAD
-### Javadoc and Groovydoc delete destination dir
-
-The [`Javadoc`](dsl/org.gradle.api.tasks.javadoc.Javadoc.html) and [`Groovydoc`](dsl/org.gradle.api.tasks.javadoc.Groovydoc.html) tasks now delete the destination dir for the documentation before executing.
-This has been added to remove stale output files from the last task execution.
-=======
 ### Updated default tool versions
 
 The default tool versions of the following code quality plugins have been updated:
@@ -186,7 +180,6 @@
 - The PMD plugin now uses 6.7.0 instead of 5.6.1 by default.
   In addition, the default ruleset was changed from the now deprecated `java-basic` to `category/java/errorprone.xml`.
   We recommend configuring a ruleset explicitly, though.
->>>>>>> 41a782c0
 
 ### `CopySpec.duplicatesStrategy` is no longer nullable
 
@@ -196,6 +189,11 @@
 ### `CheckstyleReports` and `FindbugsReports` `html` property now return `CustomizableHtmlReport`
 
 For easier configurability from statically compiled languages such as Java or Kotlin.
+
+### Javadoc and Groovydoc delete destination dir
+
+The [`Javadoc`](dsl/org.gradle.api.tasks.javadoc.Javadoc.html) and [`Groovydoc`](dsl/org.gradle.api.tasks.javadoc.Groovydoc.html) tasks now delete the destination dir for the documentation before executing.
+This has been added to remove stale output files from the last task execution.
 
 ### Changes to property factory methods on `DefaultTask`
 
